--- conflicted
+++ resolved
@@ -28,21 +28,9 @@
 )
 
 const (
-	// ErrInvalidStackFields indicate some stack fields are invalid
-	ErrInvalidStackFields errors.Kind = "invalid stack fields"
-
 	// ErrInvalidStackDir indicates that the given stack dir is invalid.
 	ErrInvalidStackDir errors.Kind = "invalid stack directory"
 
-<<<<<<< HEAD
-	// ErrInvalidStack indicates the stack is invalid.
-	ErrInvalidStack errors.Kind = "invalid stack definition"
-
-	// ErrInvalidStackID indicates that the given stack ID is invalid.
-	ErrInvalidStackID errors.Kind = "invalid stack ID"
-
-=======
->>>>>>> cc6184a0
 	// ErrStackAlreadyExists indicates that the stack already exists and cant be created.
 	ErrStackAlreadyExists errors.Kind = "stack already exists"
 
@@ -70,11 +58,7 @@
 
 	err = stack.Validate()
 	if err != nil {
-<<<<<<< HEAD
-		return errors.E(err, ErrInvalidStack, "validating stack definition")
-=======
-		return errors.E(err, ErrInvalidStackFields, "validating stack definition")
->>>>>>> cc6184a0
+		return err
 	}
 
 	if strings.HasPrefix(path.Base(stack.Dir.String()), ".") {
