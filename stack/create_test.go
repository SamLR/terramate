--- conflicted
+++ resolved
@@ -30,18 +30,6 @@
 )
 
 func TestStackCreation(t *testing.T) {
-<<<<<<< HEAD
-	type wantedStack struct {
-		id      string
-		name    string
-		desc    string
-		imports []string
-		after   []string
-		before  []string
-		tags    []string
-	}
-=======
->>>>>>> 4d47ba5c
 	type want struct {
 		err     error
 		imports []string
@@ -125,6 +113,23 @@
 			},
 		},
 		{
+			name: "defining tags",
+			stack: config.Stack{
+				Dir:  project.NewPath("/stack-with-tags"),
+				Tags: []string{"a", "b"},
+			},
+		},
+		{
+			name: "defining duplicated tags - fails",
+			stack: config.Stack{
+				Dir:  project.NewPath("/stack-with-tags"),
+				Tags: []string{"a", "a"},
+			},
+			want: want{
+				err: errors.E(stack.ErrInvalidStack),
+			},
+		},
+		{
 			name: "fails on invalid stack ID",
 			stack: config.Stack{
 				Dir: project.NewPath("/stack"),
